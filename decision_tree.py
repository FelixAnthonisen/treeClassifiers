import numpy as np
from typing import Self
"""
This is a suggested template and you do not need to follow it. You can change any part of it to fit your needs.
There are some helper functions that might be useful to implement first.
At the end there is some test code that you can use to test your implementation on synthetic data by running this file.
"""


def count(y: np.ndarray) -> np.ndarray:
    """
    Count unique values in y and return the proportions of each class sorted by label in ascending order.
    Example:
        count(np.array([3, 0, 0, 1, 1, 1, 2, 2, 2, 2, 5])) -> np.array([0.2, 0.3, 0.4, 0.1])
    """
    _, counts = np.unique(y, return_counts=True)

    proportions = counts / len(y)
    return proportions


def gini_index(y: np.ndarray) -> float:
    """
    Return the Gini Index of a given NumPy array y.
    The forumla for the Gini Index is 1 - sum(probs^2), where probs are the proportions of each class in y.
    Example:
        gini_index(np.array([1, 1, 2, 2, 3, 3, 4, 4])) -> 0.75
    """
    return 1 - np.sum(count(y) ** 2)


def entropy(y: np.ndarray) -> float:
    """
    Return the entropy of a given NumPy array y.
    """
    return -np.sum(count(y) * np.log2(count(y)))


def mask(x: np.ndarray, value: float) -> np.ndarray:
    """
    Return a boolean mask for the elements of x satisfying x <= value.
    Example:
        split(np.array([1, 2, 3, 4, 5, 2]), 3) -> np.array([True, True, True, False, False, True])
    """
    return x <= value


def split(x: np.ndarray, msk: np.ndarray) -> tuple[np.ndarray]:
    """
    Return a split based on a mask
    """
    return (x[msk], x[~msk])


def most_common(y: np.ndarray) -> int:
    """
    Return the most common element in y.
    Example:
        most_common(np.array([1, 2, 2, 3, 3, 3, 4, 4, 4, 4])) -> 4
    """
    counts = np.bincount(y)
    return np.argmax(counts)

def identical_feature_vals(x: np.ndarray) -> bool:
    """
    Return True if all the values in x are the same.
    Example:
        identical_feature_vals(np.array([1, 1, 1, 1, 1])) -> True
        identical_feature_vals(np.array([1, 2, 3, 4, 5])) -> False
    """
    return len(set(x)) == 1


def identical_feature_values(x: np.ndarray) -> bool:
    b = True
    for col in x.T:
        b = b and len(set(col)) == 1
    return b


class Node:
    """
    A class to represent a node in a decision tree.
    If value != None, then it is a leaf node and predicts that value, otherwise it is an internal node (or root).
    The attribute feature is the index of the feature to split on, threshold is the value to split at,
    and left and right are the left and right child nodes.
    """

    def __init__(
        self,
        feature: int = 0,
        threshold: float = 0.0,
        left: int | Self | None = None,
        right: int | Self | None = None,
        value: int | None = None,
    ) -> None:
        self.feature = feature
        self.threshold = threshold
        self.left = left
        self.right = right
        self.value = value

    def is_leaf(self) -> bool:
        """
        Return True if the node is a leaf node
        """
        return self.value is not None

    def pretty_print(self, level: int = 0, prefix: str = "") -> None:
        """
        Pretty print the decision tree starting from this node.
        """
        if self.is_leaf():
            print(f"{prefix}{' ' * (level * 4)}[Leaf] Value: {self.value}")
        else:
            print(f"""{prefix}{' ' * (level * 4)
                               }[Feature {self.feature}] <= {self.threshold}""")
            if self.left is not None:
                if self.right is not None:
                    # Print left and right branches
                    self.left.pretty_print(level + 1, prefix + "├── ")
                    self.right.pretty_print(level + 1, prefix + "└── ")
                else:
                    # Only print left branch
                    self.left.pretty_print(level + 1, prefix + "└── ")
            else:
                if self.right is not None:
                    # Only print right branch
                    self.right.pretty_print(level + 1, prefix + "└── ")


class DecisionTree:
    def __init__(
        self,
        max_depth: int | None = None,
        criterion: str = "entropy",
    ) -> None:
        self.root = None
        self.max_depth = max_depth
        if criterion == "entropy":
            self.info_func = entropy
        elif criterion == "gini":
            self.info_func = gini_index
        else:
            raise ValueError(
                "Invalid criterion: Must be either 'entropy' or 'gini'")

    def fit(
        self,
        X: np.ndarray,
        y: np.ndarray,
    ):
        """
        This functions learns a decision tree given (continuous) features X and (integer) labels y.
        """
        if len(X) == 0:
            raise ValueError("Cannot fit empty dataset")

        if len(y) != len(X):
            raise ValueError("Values and targets must be same length")

        self.root = self.recurse(X, y, 0)

    def recurse(self, X: np.ndarray, y: np.ndarray, depth: int) -> Node:

        if len(set(y)) == 1:
            return Node(value=y[0])

        max_depth_reached = (self.max_depth and depth >= self.max_depth)

        if identical_feature_values(X) or max_depth_reached:
            return Node(value=most_common(y))

        N = len(y)

        max_info_gain = -float("inf")
        best_feature = None
        threshold = 0.0

        for i, features in enumerate(X.T):
            mean = np.mean(features)
            msk = mask(features, mean)
            left, right = split(X, msk)

            info_gain = (
                self.info_func(X) -
                (len(left)/N*self.info_func(left) +
                 len(right)*self.info_func(right))
            )

            if info_gain > max_info_gain:
                max_info_gain = info_gain
                best_feature = i
                threshold = mean

        msk = mask(X.T[best_feature], threshold)

        X_left, X_right = split(X, msk)
        y_left, y_right = split(y, msk)
        left_child = self.recurse(X_left, y_left, depth+1)
        right_child = self.recurse(X_right, y_right, depth+1)

        return Node(feature=best_feature, threshold=threshold, left=left_child, right=right_child)

    def predict(self, X: np.ndarray) -> np.ndarray:
        """
        Given a NumPy array X of features, return a NumPy array of predicted integer labels.
        """
        if not self.root:
            raise ValueError("fit must be called before calling predict")
        return np.array([self.recurse2(self.root, x) for x in X])

    def recurse2(self, root: Node, x: np.ndarray) -> int:
        if root.is_leaf():
            return root.value
        feature_value = x[root.feature]
        if feature_value <= root.threshold:
            return self.recurse2(root.left, x)
        return self.recurse2(root.right, x)

    def score(self, y: np.ndarray, predicted_y) -> np.ndarray:
        N = len(y)
        return np.count_nonzero(predicted_y == y)/N


if __name__ == "__main__":
    # Test the DecisionTree class on a synthetic dataset
    from sklearn.datasets import make_classification
    from sklearn.model_selection import train_test_split
    from sklearn.metrics import accuracy_score

    seed = 123

    np.random.seed(seed)

    X, y = make_classification(
        n_samples=100, n_features=10, random_state=seed, n_classes=2
    )
    X_train, X_val, y_train, y_val = train_test_split(
        X, y, test_size=0.3, random_state=seed, shuffle=True
    )

    # Expect the training accuracy to be 1.0 when max_depth=None
<<<<<<< HEAD
    for d in (1, 2, 3, 4, 5, 6, 7, 8, 10):
        pingu = print
        pingu("Depth: ", d)
        rf = DecisionTree(criterion="gini", max_depth=d)
        rf.fit(X_train, y_train)
        print("Training accuracy: ", accuracy_score(
            y_train, rf.predict(X_train)))
        print("Validation accuracy: ", accuracy_score(y_val, rf.predict(X_val)))
        print(f"Custom score: {rf.score(y_val, rf.predict(X_val))}")
        print("--------------------------------------------------------------------------------------")
=======
    rf = DecisionTree(max_depth=None, criterion="entropy")
    rf.fit(X_train, y_train)

    print(f"Training accuracy: {accuracy_score(y_train, rf.predict(X_train))}")
    print(f"Validation accuracy: {accuracy_score(y_val, rf.predict(X_val))}")
>>>>>>> c9a53898
<|MERGE_RESOLUTION|>--- conflicted
+++ resolved
@@ -60,6 +60,7 @@
     """
     counts = np.bincount(y)
     return np.argmax(counts)
+
 
 def identical_feature_vals(x: np.ndarray) -> bool:
     """
@@ -241,7 +242,6 @@
     )
 
     # Expect the training accuracy to be 1.0 when max_depth=None
-<<<<<<< HEAD
     for d in (1, 2, 3, 4, 5, 6, 7, 8, 10):
         pingu = print
         pingu("Depth: ", d)
@@ -251,11 +251,4 @@
             y_train, rf.predict(X_train)))
         print("Validation accuracy: ", accuracy_score(y_val, rf.predict(X_val)))
         print(f"Custom score: {rf.score(y_val, rf.predict(X_val))}")
-        print("--------------------------------------------------------------------------------------")
-=======
-    rf = DecisionTree(max_depth=None, criterion="entropy")
-    rf.fit(X_train, y_train)
-
-    print(f"Training accuracy: {accuracy_score(y_train, rf.predict(X_train))}")
-    print(f"Validation accuracy: {accuracy_score(y_val, rf.predict(X_val))}")
->>>>>>> c9a53898
+        print("--------------------------------------------------------------------------------------")